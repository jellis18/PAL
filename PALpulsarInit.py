--- conflicted
+++ resolved
@@ -217,16 +217,10 @@
         DMgam = None
  
         for line in file.readlines():
+            
             # default parameters for different models other than pure PL
-<<<<<<< HEAD
-            fH = None
-            tau = None
-	        DMAmp = None
- 	        DMgam = None
-            
-=======
-            key=line.split()[0] 
->>>>>>> 2bf721d5
+            key = line.split()[0]
+
             # get amplitude
             if "Amp" == key:
                 Amp = float(line.split()[-1])
